[tool.poetry]
name = "solana-agent"
<<<<<<< HEAD
version = "15.1.0"
=======
version = "15.0.0"
>>>>>>> 963b638e
description = "The Future of Work"
authors = ["Bevan Hunt <bevan@bevanhunt.com>"]
license = "MIT"
readme = "README.md"
repository = "https://github.com/truemagic-coder/solana-agent"
keywords = ["ai", "openai", "ai agents", "agi"]
classifiers = [
    "Programming Language :: Python :: 3 :: Only",
    "Topic :: Scientific/Engineering :: Artificial Intelligence",
]
packages = [{ include = "solana_agent" }]

[tool.pytest.ini-options]
python_paths = [".", "tests"]

[tool.poetry.dependencies]
python = ">=3.12,<4.0"
openai = "^1.68.0"
pydantic = "^2.10.6"
pymongo = "^4.11.3"
zep-cloud = "^2.7.0"
zep-python = "^2.0.2"

[tool.poetry.dev-dependencies]
pytest = "^8.3.5"
pytest-cov = "^6.0.0"
pytest-asyncio = "^0.25.3"

[build-system]
requires = ["poetry-core>=1.0.0"]
build-backend = "poetry.core.masonry.api"<|MERGE_RESOLUTION|>--- conflicted
+++ resolved
@@ -1,10 +1,6 @@
 [tool.poetry]
 name = "solana-agent"
-<<<<<<< HEAD
-version = "15.1.0"
-=======
-version = "15.0.0"
->>>>>>> 963b638e
+version = "15.1.0-dev1"
 description = "The Future of Work"
 authors = ["Bevan Hunt <bevan@bevanhunt.com>"]
 license = "MIT"

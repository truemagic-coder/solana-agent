--- conflicted
+++ resolved
@@ -1,10 +1,6 @@
 [tool.poetry]
 name = "solana-agent"
-<<<<<<< HEAD
 version = "30.0.0"
-=======
-version = "29.1.4"
->>>>>>> 1050f2a5
 description = "AI Agents for Solana"
 authors = ["Bevan Hunt <bevan@bevanhunt.com>"]
 license = "MIT"
@@ -31,12 +27,8 @@
 openai = "1.79.0"
 pydantic = ">=2"
 pymongo = "4.13.0"
-<<<<<<< HEAD
-=======
-zep-cloud = "2.12.3"
->>>>>>> 1050f2a5
 instructor = "1.8.2"
-pinecone = "6.0.2"
+pinecone = "7.0.0"
 llama-index-core = "0.12.37"
 llama-index-embeddings-openai = "0.3.1"
 pypdf = "5.5.0"

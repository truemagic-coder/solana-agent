# Solana Agent

[![PyPI - Version](https://img.shields.io/pypi/v/solana-agent)](https://pypi.org/project/solana-agent/)
[![PyPI - Downloads](https://img.shields.io/pypi/dm/solana-agent?color=yellow)](https://pypi.org/project/solana-agent/)
[![License: MIT](https://img.shields.io/badge/License-MIT-green.svg)](https://opensource.org/licenses/MIT)
[![Python 3.12+](https://img.shields.io/badge/python-3.12+-orange.svg)](https://www.python.org/downloads/)
[![codecov](https://img.shields.io/codecov/c/github/truemagic-coder/solana-agent/main.svg)](https://codecov.io/gh/truemagic-coder/solana-agent)
[![Build Status](https://img.shields.io/github/actions/workflow/status/truemagic-coder/solana-agent/ci.yml?branch=main)](https://github.com/truemagic-coder/solana-agent/actions/workflows/ci.yml)
[![Lines of Code](https://tokei.rs/b1/github/truemagic-coder/solana-agent?type=python&category=code&style=flat)](https://github.com/truemagic-coder/solana-agent)

![Solana Agent Logo](https://dl.walletbubbles.com/solana-agent-logo.png?width=200)

## Agentic IQ

<<<<<<< HEAD
Solana Agent enables businesses to deploy brand-expert agents in three lines of code!
=======
Build your AI business in three lines of code!

## Why?
* Three lines of code required
* Multi-Modal Streaming
* Conversational Memory & History
* Intelligent Routing
* Business Alignment
* Extensible Tooling
* Simple Business Definition
* Tested & Secure
* Built in Python
* Deployed by [CometHeart](https://cometheart.com) & [WalletBubbles](https://walletbubbles.com)
>>>>>>> 6dae9ef6

## Features

* Seamless text and audio streaming with real-time multi-modal processing
<<<<<<< HEAD
* Persistent optional memory that preserves context across all agent interactions
* Streamlined optional message history using MongoDB or SQL
=======
* Persistent memory that preserves context across all agent interactions
* Streamlined message history for all agent interactions
>>>>>>> 6dae9ef6
* Intelligent query routing to agents with optimal domain expertise
* Unified value system ensuring brand-aligned agent responses
* Powerful tool integration using standard Python packages and/or inline classes
* Assigned tools are utilized by agents automatically and effectively
* Simple business definition using JSON

<<<<<<< HEAD
## Why?
* Multi-Modal Streaming
* Conversational Memory & History
* Intelligent Routing
* Business Alignment
* Extensible Tooling
* Simple Business Definition
* Python using OOP & SOLID
* Batteries Included
* Minimal lines of code & dependencies
* Well Tested
* Used in production by [CometHeart](https://cometheart.com) & [WalletBubbles](https://walletbubbles.com)

=======
>>>>>>> 6dae9ef6
## Stack

<<<<<<< Updated upstream
* Programming Language: [Python](https://python.org)
* LLMs: [OpenAI](https://openai.com) (text and audio) and/or [Ollama](https://ollama.com/) (only text)
* Conversational History: [MongoDB](https://mongodb.com) or [SQL](https://en.wikipedia.org/wiki/SQL) [[mySQL](https://www.mysql.com/), [Postgres](https://www.postgresql.org/), [SQLite](https://www.sqlite.org/)] (optional)
* Conversational Memory: [Zep](https://getzep.com) (optional)
=======
* [Python](https://python.org) - Programming Language
* [OpenAI](https://openai.com) - LLMs
<<<<<<< HEAD
* [MongoDB](https://mongodb.com) - Conversational History (optional)
=======
* [MongoDB](https://mongodb.com) - Conversational History
>>>>>>> 6dae9ef6
* [Zep](https://getzep.com) - Conversational Memory (optional)
>>>>>>> Stashed changes

## Installation

You can install Solana Agent using pip:

`pip install solana-agent`

## Basic Usage

```python
from solana_agent import SolanaAgent

config = {
    "business": { # optional
        "mission": "To provide users with a one-stop shop for their queries.",
        "values": {
            "Friendliness": "Users must be treated fairly, openly, and with friendliness.",
            "Ethical": "Agents must use a strong ethical framework in their interactions with users.",
        },
        "goals": [
            "Empower users with great answers to their queries.",
        ],
        "voice": "The voice of the brand is that of a research business."
    },
<<<<<<< Updated upstream
    "openai": { # optional
        "api_key": "your-openai-api-key",
    },
    "ollama": { # optional
        "url": "your-ollama-url",
    },
=======
>>>>>>> Stashed changes
    "mongo": { # optional
        "connection_string": "mongodb://localhost:27017",
        "database": "solana_agent"
    },
    "zep": { # optional
        "api_key": "your-zep-api-key",
        "base_url": "your-zep-base-url", # not applicable if using Zep Cloud
    },
    "openai": {
        "api_key": "your-openai-api-key",
    },
    "agents": [
        {
            "name": "research_specialist",
            "instructions": "You are an expert researcher who synthesizes complex information clearly.",
            "specialization": "Research and knowledge synthesis",
        },
        {
            "name": "customer_support",
            "instructions": "You provide friendly, helpful customer support responses.",
            "specialization": "Customer inquiries",
        }
    ],
}

solana_agent = SolanaAgent(config=config)

async for response in solana_agent.process("user123", "What are the latest AI developments?"):
    print(response, end="")
```

## Plugin Usage

Plugins like Solana Agent Kit (sakit) integrate automatically with Solana Agent.

`pip install sakit`

```python
from solana_agent import SolanaAgent

config = {
    "business": { # optional
        "mission": "To provide users with a one-stop shop for their queries.",
        "values": {
            "Friendliness": "Users must be treated fairly, openly, and with friendliness.",
            "Ethical": "Agents must use a strong ethical framework in their interactions with users.",
        },
        "goals": [
            "Empower users with great answers to their queries.",
        ],
        "voice": "The voice of the brand is that of a research business."
    },
    "openai": { # optional
        "api_key": "your-openai-api-key",
    },
    "ollama": { # optional
        "url": "your-ollama-url",
    },
    "mongo": { # optional
        "connection_string": "mongodb://localhost:27017",
        "database": "solana_agent"
    },
    "zep": { # optional
        "api_key": "your-zep-api-key",
        "base_url": "your-zep-base-url", # not applicable if using Zep Cloud
    },
    "tools": {
        "search_internet": {
            "api_key": "your-perplexity-key", # Required
            "citations": True, # Optional, defaults to True
            "model": "sonar"  # Optional, defaults to "sonar"
        },
    },
    "agents": [
        {
            "name": "research_specialist",
            "instructions": "You are an expert researcher who synthesizes complex information clearly.",
            "specialization": "Research and knowledge synthesis",
            "tools": ["search_internet"],
        },
        {
            "name": "customer_support",
            "instructions": "You provide friendly, helpful customer support responses.",
            "specialization": "Customer inquiries",
        }
    ],
}

solana_agent = SolanaAgent(config=config)

async for response in solana_agent.process("user123", "What are the latest AI developments?"):
    print(response, end="")
```

To create a plugin like Solana Agent Kit - read the [code](https://github.com/truemagic-coder/solana-agent-kit)

## Custom Inline Tool Usage

```python
from solana_agent import SolanaAgent
from solana_agent.interfaces.plugins.plugins import Tool

class TestTool(Tool):
    def __init__(self):
        # your tool initialization - delete the following pass
        pass

    @property
    def name(self) -> str:
        return "test_function"

    @property
    def description(self) -> str:
        return "Test function for Solana Agent"

    def configure(self, config: Dict[str, Any]) -> None:
        """Configure with all possible API key locations."""
        super().configure(config)

        # read your config values - delete the following pass
        pass

    def get_schema(self) -> Dict[str, Any]:
        # this is an example schema
        return {
            "type": "object",
            "properties": {
                "query": {"type": "string", "description": "Search query text"},
                "user_id": {"type": "string", "description": "User ID for the search session"}
            },
            "required": ["query", "user_id"]
        }

    async def execute(self, **params) -> Dict[str, Any]:
        try:
            # your tool logic
            result = "Your tool results"

            return {
                "status": "success",
                "result": result,
            }
        except Exception as e:
            return {
                "status": "error",
                "message": f"Error: {str(e)}",
            }

config = {
    "business": { # optional
        "mission": "To provide users with a one-stop shop for their queries.",
        "values": {
            "Friendliness": "Users must be treated fairly, openly, and with friendliness.",
            "Ethical": "Agents must use a strong ethical framework in their interactions with users.",
        },
        "goals": [
            "Empower users with great answers to their queries.",
        ],
        "voice": "The voice of the brand is that of a research business."
    },
    "openai": { # optional
        "api_key": "your-openai-api-key",
    },
    "ollama": { # optional
        "url": "your-ollama-url",
    },
    "mongo": { # optional
        "connection_string": "mongodb://localhost:27017",
        "database": "solana_agent"
    },
    "zep": { # optional
        "api_key": "your-zep-api-key",
        "base_url": "your-zep-base-url", # not applicable if using Zep Cloud
    },
    "agents": [
        {
            "name": "research_specialist",
            "instructions": "You are an expert researcher who synthesizes complex information clearly.",
            "specialization": "Research and knowledge synthesis",
        },
        {
            "name": "customer_support",
            "instructions": "You provide friendly, helpful customer support responses.",
            "specialization": "Customer inquiries",
        }
    ],
}

solana_agent = SolanaAgent(config=config)

test_tool = TestTool()

solana_agent.register_tool(test_tool)

async for response in solana_agent.process("user123", "What are the latest AI developments?"):
    print(response, end="")
```

## Notes
* Solana Agent agents can only call one tool per response.
* Solana Agent agents choose the best tool for the job.
* Solana Agent tools do not use OpenAI function calling.
* Solana Agent tools are async functions.
* Solana Agent will use OpenAI for audio and Ollama and for text if both config vars are set

## Local Setup

A Docker Compose and Zep Config file is available at the root of this project

## API Documentation

The official up-to-date documentation site

[Solana Agent Documentation Site](https://docs.solana-agent.com)

## Official Tools

The official collection of tools in one plugin

[Solana Agent Kit](https://github.com/truemagic-coder/solana-agent-kit)

## Example App

The official example app written in FastAPI and Next.js

[Solana Agent Example App](https://github.com/truemagic-coder/solana-agent-app)

## License

This project is licensed under the MIT License - see the LICENSE file for details.<|MERGE_RESOLUTION|>--- conflicted
+++ resolved
@@ -12,9 +12,6 @@
 
 ## Agentic IQ
 
-<<<<<<< HEAD
-Solana Agent enables businesses to deploy brand-expert agents in three lines of code!
-=======
 Build your AI business in three lines of code!
 
 ## Why?
@@ -28,25 +25,18 @@
 * Tested & Secure
 * Built in Python
 * Deployed by [CometHeart](https://cometheart.com) & [WalletBubbles](https://walletbubbles.com)
->>>>>>> 6dae9ef6
 
 ## Features
 
 * Seamless text and audio streaming with real-time multi-modal processing
-<<<<<<< HEAD
-* Persistent optional memory that preserves context across all agent interactions
-* Streamlined optional message history using MongoDB or SQL
-=======
 * Persistent memory that preserves context across all agent interactions
 * Streamlined message history for all agent interactions
->>>>>>> 6dae9ef6
 * Intelligent query routing to agents with optimal domain expertise
 * Unified value system ensuring brand-aligned agent responses
 * Powerful tool integration using standard Python packages and/or inline classes
 * Assigned tools are utilized by agents automatically and effectively
 * Simple business definition using JSON
 
-<<<<<<< HEAD
 ## Why?
 * Multi-Modal Streaming
 * Conversational Memory & History
@@ -60,25 +50,12 @@
 * Well Tested
 * Used in production by [CometHeart](https://cometheart.com) & [WalletBubbles](https://walletbubbles.com)
 
-=======
->>>>>>> 6dae9ef6
 ## Stack
 
-<<<<<<< Updated upstream
-* Programming Language: [Python](https://python.org)
-* LLMs: [OpenAI](https://openai.com) (text and audio) and/or [Ollama](https://ollama.com/) (only text)
-* Conversational History: [MongoDB](https://mongodb.com) or [SQL](https://en.wikipedia.org/wiki/SQL) [[mySQL](https://www.mysql.com/), [Postgres](https://www.postgresql.org/), [SQLite](https://www.sqlite.org/)] (optional)
-* Conversational Memory: [Zep](https://getzep.com) (optional)
-=======
 * [Python](https://python.org) - Programming Language
 * [OpenAI](https://openai.com) - LLMs
-<<<<<<< HEAD
 * [MongoDB](https://mongodb.com) - Conversational History (optional)
-=======
-* [MongoDB](https://mongodb.com) - Conversational History
->>>>>>> 6dae9ef6
 * [Zep](https://getzep.com) - Conversational Memory (optional)
->>>>>>> Stashed changes
 
 ## Installation
 
@@ -103,15 +80,6 @@
         ],
         "voice": "The voice of the brand is that of a research business."
     },
-<<<<<<< Updated upstream
-    "openai": { # optional
-        "api_key": "your-openai-api-key",
-    },
-    "ollama": { # optional
-        "url": "your-ollama-url",
-    },
-=======
->>>>>>> Stashed changes
     "mongo": { # optional
         "connection_string": "mongodb://localhost:27017",
         "database": "solana_agent"

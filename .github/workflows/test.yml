name: Test and Coverage

on:
  push:
    branches: [ main ]
  pull_request:
    branches: [ main ]


permissions:
  checks: write
  contents: read
  issues: write
  pull-requests: write

jobs:
  test:
    name: Python ${{ matrix.python-version }} Test
    runs-on: ubuntu-latest
    permissions:
      checks: write
      contents: read
      issues: write
      pull-requests: write
    strategy:
      fail-fast: false
      matrix:
        python-version: [3.12, 3.13]

    steps:
    - uses: actions/checkout@v4
    - name: Set up Python ${{ matrix.python-version }}
      uses: actions/setup-python@v5
      with:
        python-version: ${{ matrix.python-version }}
        cache: 'pip'
    
    - name: Install dependencies
      run: |
        python -m pip install --upgrade pip
        pip install -e .[dev]
        pip install pytest pytest-cov pytest-asyncio pytest-github-actions-annotate-failures

    - name: Run tests with pytest
      run: |
        pytest --junitxml=junit/test-results.xml --cov=solana_agent --cov-report=xml --cov-report=term tests/
      
    - name: Publish Test Results
      uses: EnricoMi/publish-unit-test-result-action@v2
      if: always()
      with:
        files: "junit/test-results.xml"
        
    - name: Upload test results
      uses: actions/upload-artifact@v4
      if: always()
      with:
        name: pytest-results-${{ matrix.python-version }}
        path: junit/test-results.xml
        
    - name: Upload coverage reports to Codecov
      uses: codecov/codecov-action@v5
      with:
        token: ${{ secrets.CODECOV_TOKEN }}

    - name: Test Report
      uses: dorny/test-reporter@v2
      if: success() || failure()    # run this step even if previous step failed
      with:
<<<<<<< HEAD
        name: "pytest-results"
=======
        name: Pytest Results (${{ matrix.python-version }})
>>>>>>> 05f456a6
        path: junit/*.xml
        reporter: jest-junit<|MERGE_RESOLUTION|>--- conflicted
+++ resolved
@@ -67,10 +67,6 @@
       uses: dorny/test-reporter@v2
       if: success() || failure()    # run this step even if previous step failed
       with:
-<<<<<<< HEAD
         name: "pytest-results"
-=======
-        name: Pytest Results (${{ matrix.python-version }})
->>>>>>> 05f456a6
         path: junit/*.xml
         reporter: jest-junit